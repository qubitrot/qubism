{-|
Module      : Qubism.QASM.ProgState
Description : Internal state of an OpenQASM program
Copyright   : (c) Keith Pearson, 2018
License     : MIT
Maintainer  : keith@qubitrot.org
-}

{-# OPTIONS_GHC -fplugin GHC.TypeLits.KnownNat.Solver #-}

{-# LANGUAGE DataKinds           #-}
{-# LANGUAGE GADTs               #-}
{-# LANGUAGE RankNTypes          #-}
{-# LANGUAGE ScopedTypeVariables #-}
{-# LANGUAGE ExistentialQuantification #-}

module Qubism.QASM.ProgState where

-- For dependent typing
import GHC.TypeLits
import Data.Singletons

import qualified Data.Map.Strict as Map
import Control.Monad.Trans.State.Strict
import Control.Monad.Trans.Except
import Control.Monad.Random
import Numeric.Natural

import Qubism.CReg
import Qubism.StateVec
import Qubism.QASM.AST

-- | This datatype encapsulates the concept of QReg's in QASM, which cannot
-- be considered independant. A QReg is a portion (perhaps the whole thing)
-- of a StateVec that is used in a calculation.
data QReg = QReg {
  qrTarget :: Id,      -- ^ Identifier of the StateVec holding the full state
  qrStart  :: Natural, -- ^ Index of the first qubit
  qrSize   :: Natural  -- ^ Size of the register
  } deriving Show

data SomeStateVec = forall n . KnownNat n => SomeSV (StateVec n)

instance Show SomeStateVec where
  show (SomeSV sv) = "\n" ++ show sv

data CustomGate = CustomGate [Id] [Id] [UnitaryOp]
  deriving Show

data ProgState = ProgState
  { stVecs :: Map.Map Id SomeStateVec
  , qregs  :: Map.Map Id QReg
  , cregs  :: Map.Map Id CReg
  , funcs  :: Map.Map Id CustomGate
  }

instance Show ProgState where
  show (ProgState sv qr cr _) = "ProgState_________________\n"
    ++ "StateVecs: " ++ show sv ++ "\n"
    ++ "QRegs:     " ++ show qr ++ "\n"
    ++ "CRegs:     " ++ show cr ++ "\n"
--  ++ "Funcs:     " ++ show fs ++ "\n"

blankState :: ProgState
blankState = ProgState Map.empty Map.empty Map.empty Map.empty

newtype RuntimeError = RuntimeError String
  deriving Show

type ProgramM m = StateT ProgState (ExceptT RuntimeError m)

runtimeE :: Monad m => String -> ProgramM m a
runtimeE = lift . throwE . RuntimeError

witnessSV 
  :: SomeStateVec
  -> (forall n. KnownNat n => StateVec n -> a)
  -> a
witnessSV ssv f = case ssv of
  SomeSV (sv :: StateVec n) -> f sv

-- | QReg's are often independant, so they can be backed by independant
-- StateVecs. But when QReg's become entangled we must store the combined
-- state. fuseQRegs forms the composite system and returns the Id of the
-- SomeStateVec stored in the ProgState, while updating QReg's to point to 
-- it. If both QReg's are already backed by the same StateVec, then NOP.
fuseQRegs :: Monad m => Id -> Id -> ProgramM m Id
fuseQRegs qr1 qr2 = do
  ps <- get
  let qrs = qregs ps
  (QReg ssvId1 _ _) <- findId qr1 qrs
  (QReg ssvId2 _ _) <- findId qr2 qrs
  if ssvId1 == ssvId2 
    then pure ssvId1
    else do 
      ssv1 <- findId ssvId1 (stVecs ps)
      ssv2 <- findId ssvId2 (stVecs ps)
      let ssvId' = ssvId1 ++ "(x)" ++ ssvId2
      -- Build the new StateVec
      witnessSV ssv1 $ \(sv1 :: StateVec n1) ->
        witnessSV ssv2 $ \(sv2 :: StateVec n2) -> do
          let sv' = sv1 `tensor` sv2
          writeStateVec sv' ssvId'
      -- Update QReg's
          let shift = dimension sv1
              pass1 = retargetQReg ssvId1 ssvId' 0     <$> qrs
              pass2 = retargetQReg ssvId2 ssvId' shift <$> pass1
          ps' <- get
          put $ ProgState (stVecs ps') pass2 (cregs ps') (funcs ps')
      -- Remove unused StateVecs
      deleteStateVec ssvId1
      deleteStateVec ssvId2
      pure ssvId'
  where
    retargetQReg v v' shift (QReg s i1 s1)
      | v == s    = QReg v' (i1+shift) s1
      | otherwise = QReg s i1 s1

findId :: Monad m => Id -> Map.Map Id v -> ProgramM m v
findId name table =
  case Map.lookup name table of
    Just v  -> pure v
<<<<<<< HEAD
    Nothing -> runtimeE $ "Undeclared identifier: " ++ name
=======
    Nothing -> do
      ps <- get
      runtimeE $ "Undeclared identifier: " ++ name
>>>>>>> 0f443f04
               

addQReg :: Monad m => Id -> Size -> ProgramM m ()
addQReg name size = do
  ps <- get
  checkNameConflict name (qregs ps)
  let qr   = QReg name 0 size
      qrs' = Map.insert name qr (qregs ps)
  put $ ProgState (stVecs ps) qrs' (cregs ps) (funcs ps)
  addStateVec name size

writeQReg :: Monad m => QReg -> Id -> ProgramM m ()
writeQReg qreg name = do
  ps <- get
  let qrs = qregs ps
  _  <- findId name qrs --Just to ensure it exists
  let qrs' = Map.insert name qreg qrs
  put $ ProgState (stVecs ps) qrs' (cregs ps) (funcs ps)

addCReg :: Monad m => Id -> Size -> ProgramM m ()
addCReg name size = do
  ps <- get
  checkNameConflict name (cregs ps)
  let cr   = mkCReg $ replicate (fromIntegral size) Zero
      crs' = Map.insert name cr (cregs ps)
  put $ ProgState (stVecs ps) (qregs ps) crs' (funcs ps)

writeCReg :: Monad m => CReg -> Id -> ProgramM m ()
writeCReg creg name = do
  ps <- get
  let crs = cregs ps
  cr <- findId name crs
  if crSize creg == crSize cr 
    then let crs' = Map.insert name creg crs
         in  put $ ProgState (stVecs ps) (qregs ps) crs' (funcs ps)
    else runtimeE $ "Mismatched size on overwrite of " ++ name

writeBit :: Monad m => Bit -> Id -> Index -> ProgramM m ()
writeBit bit name i = do
  ps <- get
  let crs = cregs ps
  cr <- findId name crs
  if i < crSize cr 
    then let crs' = Map.insert name (setBit i bit cr) crs
         in  put $ ProgState (stVecs ps) (qregs ps) crs' (funcs ps)
    else runtimeE $ "Index out of bounds when writing to " ++ name

addStateVec :: Monad m => Id -> Size -> ProgramM m ()
addStateVec name size = do
  ps <- get
  checkNameConflict name (stVecs ps)
  case someNatVal (toInteger size) of
    Just (SomeNat sn) -> do
      let sv   = SomeSV . mkStateVec' $ singByProxy sn
          svs' = Map.insert name sv (stVecs ps)
      put $ ProgState svs' (qregs ps) (cregs ps) (funcs ps)
    Nothing -> undefined

writeStateVec :: (Monad m, KnownNat n) => StateVec n -> Id -> ProgramM m ()
writeStateVec sv name = do
  ps <- get
  let svs' = Map.insert name (SomeSV sv) (stVecs ps)
  put $ ProgState svs' (qregs ps) (cregs ps) (funcs ps)

deleteStateVec :: Monad m => Id -> ProgramM m ()
deleteStateVec name = do
  ps <- get
  let svs = stVecs ps
  put $ ProgState (Map.delete name svs) (qregs ps) (cregs ps) (funcs ps)

addFunc :: Monad m => CustomGate -> Id -> ProgramM m ()
addFunc cg name = do
  ps <- get
  let funcs' = Map.insert name cg (funcs ps)
  put $ ProgState (stVecs ps) (qregs ps) (cregs ps) funcs'

checkNameConflict :: Monad m => Id -> Map.Map Id v -> ProgramM m ()
checkNameConflict name table =
  if name `Map.member` table
    then runtimeE $ "Redeclaration of " ++ name
    else pure ()

findQRSize :: Monad m => Id -> ProgramM m Natural
findQRSize qr = do
  qrs <- gets qregs
  (QReg _ _ s) <- findId qr qrs
  pure s<|MERGE_RESOLUTION|>--- conflicted
+++ resolved
@@ -120,14 +120,7 @@
 findId name table =
   case Map.lookup name table of
     Just v  -> pure v
-<<<<<<< HEAD
     Nothing -> runtimeE $ "Undeclared identifier: " ++ name
-=======
-    Nothing -> do
-      ps <- get
-      runtimeE $ "Undeclared identifier: " ++ name
->>>>>>> 0f443f04
-               
 
 addQReg :: Monad m => Id -> Size -> ProgramM m ()
 addQReg name size = do
