{-|
Module      : Qubism.QASM.Parser
Description : A Parser for OpenQASM 2.0
Copyright   : (c) Keith Pearson, 2018
License     : MIT
Maintainer  : keith@qubitrot.org
-}

{-# LANGUAGE LambdaCase #-}

module Qubism.QASM.Parser 
  ( parseOpenQASM
  , preparse
  , passthrough )
  where

import Data.Void
import Numeric.Natural
import Control.Monad.Trans.State.Strict
import Control.Monad.Trans.Class
import Control.Exception hiding (try)
import System.IO.Error
import qualified Data.Map as Map

import           Text.Megaparsec hiding (State)
import           Text.Megaparsec.Char
import           Control.Monad.Combinators.Expr 
import qualified Text.Megaparsec.Char.Lexer as L

import Qubism.QASM.AST

<<<<<<< HEAD
data IdType 
  = IdQReg Size
  | IdCReg Size
  | IdGate
  | IdExpr
  deriving Show

data Failure
  = IncludeFail String
  deriving (Eq, Ord, Show)

instance ShowErrorComponent Failure where
  showErrorComponent (IncludeFail file) = 
    "Cannot include: " ++ file ++ " does not exist"

type Parser    = ParsecT Failure String (State IdTable)
type PreParser = ParsecT Failure String IO
type IdTable   = Map.Map Id IdType
=======
type IdTable = Map.Map Id SourcePos
type Parser  = ParsecT Void String (State IdTable)
>>>>>>> e3b73d31

parseOpenQASM 
  :: String -- ^ Name of source file 
  -> String -- ^ Input for parser
<<<<<<< HEAD
  -> IO (Either String Program)
parseOpenQASM file input = do
  runParserT preparse file input >>= \case
    Left  err -> pure . Left  $ parseErrorPretty err
    Right pp  -> do
      let parsed = runParserT mainprogram file pp
      case runState parsed Map.empty of
        (Left  err,  _) -> pure . Left  $ parseErrorPretty err
        (Right prog, _) -> pure . Right $ prog

-- | The preparser phase only handles includes at the moment, but may be
-- expanded later. Screws up line numbering. TODO.
preparse :: PreParser String
preparse = mconcat <$> manyTill (include <|> passthrough) eof

passthrough :: PreParser String
passthrough = manyTill anyChar done
  where done = eof <|> lookAhead (symbol "include" *> pure ())

include :: PreParser String
include = do
  symbol "include"
  file   <- quotes filepath
  source <- tryReadFile file
  lift $ runParserT preparse file source >>= \case
    Left  e -> undefined
    Right s -> pure s
    
tryReadFile :: FilePath -> PreParser String
tryReadFile file = do
  r <- lift $ tryJust (guard . isDoesNotExistError) (readFile file)
  case r of Right src -> pure src
            Left  e   -> customFailure . IncludeFail $ file
=======
  -> Either String Program 
parseOpenQASM file input =
  let parsed = runParserT mainprogram file input
  in  case runState parsed Map.empty of
        (Left  err,  _) -> Left $ errorBundlePretty err
        (Right prog, _) -> Right  prog
>>>>>>> e3b73d31

--------- Lexing --------------------------------------

type LexerT = ParsecT Failure String

sc :: LexerT m ()
sc = L.space space1 lineCmnt blockCmnt
  where lineCmnt  = L.skipLineComment  "//"
        blockCmnt = L.skipBlockComment "/*" "*/" -- Not actually part of the
                                                 -- standard, but why not?
lexeme :: LexerT m a -> LexerT m a
lexeme = L.lexeme sc

symbol :: String -> LexerT m String
symbol = L.symbol sc

semi :: LexerT m String
semi = symbol ";"

comma :: LexerT m String
comma = symbol ","

natural :: LexerT m Natural
natural = lexeme L.decimal

double :: RealFloat a => LexerT m a
double =  try (lexeme L.float) 
      <|> fromIntegral <$> natural

<<<<<<< HEAD
parens :: LexerT m a -> LexerT m a
=======
identifier :: Parser String
identifier = lexeme . try $ 
  (:) <$> letterChar <*> many alphaNumChar

newIdent :: Parser String
newIdent = do
  i <- identifier
  insertId i =<< getSourcePos
  pure i

knownIdent :: Parser String
knownIdent = do
  i <- identifier
  a <- lookupId i
  case a of
    Just _  -> pure i
    Nothing -> fail $ "Undeclared identifier: " ++ i

parens :: Parser a -> Parser a
>>>>>>> e3b73d31
parens = between (symbol "(") (symbol ")")

brackets :: LexerT m a -> LexerT m a
brackets = between (symbol "[") (symbol "]")

curly :: LexerT m a -> LexerT m a
curly = between (symbol "{") (symbol "}")

quotes :: LexerT m a -> LexerT m a
quotes = between (symbol "\"") (symbol "\"")

list :: LexerT m a -> LexerT m [a]
list p = sepEndBy p comma

nonempty :: LexerT m a -> LexerT m [a]
nonempty p = sepEndBy1 p comma

filepath :: LexerT m String
filepath = many $  alphaNumChar
               <|> char '.' 
               <|> char '/'

---------- Parsing --------------------------------------

mainprogram :: Parser Program
mainprogram = header *> program

header :: Parser ()
header = sc *> symbol "OPENQASM 2.0;" *> pure ()

program :: Parser Program
program = sepEndBy1 stmt (semi <|> symbol "}")

stmt :: Parser Stmt
stmt =  cond
    <|> regDecl
    <|> gateDecl
    <|> QOp <$> qop
    <|> UOp <$> uop

regDecl :: Parser Stmt
regDecl = do
  prefix <- symbol "qreg" <|> symbol "creg"
  ident  <- newIdent
  size   <- brackets natural
  case prefix of
    "qreg" -> pure $ QRegDecl ident size
    "creg" -> pure $ CRegDecl ident size

gateDecl :: Parser Stmt
gateDecl = do
<<<<<<< HEAD
  symbol "gate"
  ident  <- newIdent
  params <- option [] $ parens (list newIdent)
  args   <- nonempty newIdent
  insertId ident $ IdGate
  traverse (flip insertId (IdQReg 1)) args   -- temporarily declare these ids
  traverse (flip insertId  IdExpr   ) params -- in global scope to check for
  body   <- symbol "{" *> many (uop <* semi) -- conflicts or undeclared ids.
  traverse deleteId args                     -- This unfortunately prevents
  traverse deleteId params                   -- name shadowing. There's 
  pure $ GateDecl ident params args body     -- probably a better way.
=======
  ident  <- symbol "gate" *> newIdent
  gtable <- lift get
  params <- option [] $ parens (list shadowIdent)
  args   <- nonempty shadowIdent
  body   <- symbol "{" *> many (uop <* semi)
  lift . put $ gtable
  pure $ GateDecl ident params args body    
  where
    shadowIdent = do
      i  <- identifier
      sp <- getSourcePos
      lift . modify $ Map.insert i sp
      pure i
>>>>>>> e3b73d31

qop :: Parser QuantumOp
qop = measure <|> reset <|>unitary
  where 
    measure = do
      src <- symbol "measure" *> argument
      tgt <- symbol "->"      *> argument
      pure $ Measure src tgt
    reset = do
      tgt <- symbol "reset" *> argument
      pure $ Reset tgt
    unitary = QUnitary <$> uop

uop :: Parser UnitaryOp
uop = u <|> cx <|> func <|> barrier
  where
    u = do
      _   <- symbol "U" *> symbol "("
      p1  <- expr <* symbol ","
      p2  <- expr <* symbol ","
      p3  <- expr <* symbol ")"
      arg <- argument
      pure $ U p1 p2 p3 arg
    cx = do
      _    <- symbol "CX"
      arg1 <- argument
      _    <- comma
      arg2 <- argument
      pure $ CX arg1 arg2
    func = do
      ident  <- knownIdent
      params <- option [] $ parens (list expr)
      args   <- list argument
      pure $ Func ident params args
    barrier = do
      _    <- symbol "barrier"
      args <- list argument
      pure $ Barrier args

cond :: Parser Stmt
cond = do
  _ <- symbol "if" *> symbol "("
  i <- knownIdent
  _ <- symbol "=="
  n <- natural
  _ <- symbol ")"
  o <- qop
  pure $ Cond i n o

argument :: Parser Arg
argument = do
  ident <- knownIdent
  index <- optional $ brackets natural
  case index of
    Nothing -> pure $ ArgReg ident
    Just i  -> pure $ ArgBit ident i

expr :: Parser Expr
expr = makeExprParser term exprOps
  where term =  symbol "pi" *> pure Pi
            <|> Ident <$> knownIdent
            <|> Real  <$> double
            <|> parens expr

exprOps :: [[Operator Parser Expr]]
exprOps = 
  [ [ Prefix (Unary  Neg  <$ symbol "-"   ) ]
  , [ Prefix (Unary  Sin  <$ symbol "sin" )
    , Prefix (Unary  Cos  <$ symbol "cos" )
    , Prefix (Unary  Tan  <$ symbol "tan" )
    , Prefix (Unary  Exp  <$ symbol "exp" )
    , Prefix (Unary  Ln   <$ symbol "ln"  )
    , Prefix (Unary  Sqrt <$ symbol "sqrt") ]
  , [ InfixL (Binary Pow  <$ symbol "pow" ) ]
  , [ InfixL (Binary Mul  <$ symbol "*"   )
    , InfixL (Binary Div  <$ symbol "/"   ) ]
  , [ InfixL (Binary Add  <$ symbol "+"   )
    , InfixL (Binary Sub  <$ symbol "-"   ) ]
  ]

newIdent :: Parser String
newIdent = lexeme . try $ (:) <$> letterChar <*> many alphaNumChar

knownIdent :: Parser String
knownIdent = do
  id <- newIdent
  a  <- lookupId id
  case a of
    Just _  -> pure id
    Nothing -> fail $ "Undeclared identifier: " ++ id

---------- Utilities -----------

lookupId :: Id -> Parser (Maybe SourcePos)
lookupId i = lift . gets $ Map.lookup i

insertId :: Id -> SourcePos -> Parser ()
insertId i sp = lookupId i >>= \case
    Just _  -> fail $ "Redeclaration of " ++ i
    Nothing -> lift . modify $ Map.insert i sp

deleteId :: Id -> Parser ()
deleteId i = lift . modify $ Map.delete i<|MERGE_RESOLUTION|>--- conflicted
+++ resolved
@@ -16,6 +16,7 @@
 
 import Data.Void
 import Numeric.Natural
+import Control.Monad
 import Control.Monad.Trans.State.Strict
 import Control.Monad.Trans.Class
 import Control.Exception hiding (try)
@@ -24,18 +25,10 @@
 
 import           Text.Megaparsec hiding (State)
 import           Text.Megaparsec.Char
+import qualified Text.Megaparsec.Char.Lexer as L
 import           Control.Monad.Combinators.Expr 
-import qualified Text.Megaparsec.Char.Lexer as L
 
 import Qubism.QASM.AST
-
-<<<<<<< HEAD
-data IdType 
-  = IdQReg Size
-  | IdCReg Size
-  | IdGate
-  | IdExpr
-  deriving Show
 
 data Failure
   = IncludeFail String
@@ -47,24 +40,19 @@
 
 type Parser    = ParsecT Failure String (State IdTable)
 type PreParser = ParsecT Failure String IO
-type IdTable   = Map.Map Id IdType
-=======
-type IdTable = Map.Map Id SourcePos
-type Parser  = ParsecT Void String (State IdTable)
->>>>>>> e3b73d31
+type IdTable   = Map.Map Id SourcePos
 
 parseOpenQASM 
   :: String -- ^ Name of source file 
   -> String -- ^ Input for parser
-<<<<<<< HEAD
   -> IO (Either String Program)
 parseOpenQASM file input = do
   runParserT preparse file input >>= \case
-    Left  err -> pure . Left  $ parseErrorPretty err
+    Left  err -> pure . Left  $ errorBundlePretty err
     Right pp  -> do
       let parsed = runParserT mainprogram file pp
       case runState parsed Map.empty of
-        (Left  err,  _) -> pure . Left  $ parseErrorPretty err
+        (Left  err,  _) -> pure . Left  $ errorBundlePretty err
         (Right prog, _) -> pure . Right $ prog
 
 -- | The preparser phase only handles includes at the moment, but may be
@@ -73,7 +61,7 @@
 preparse = mconcat <$> manyTill (include <|> passthrough) eof
 
 passthrough :: PreParser String
-passthrough = manyTill anyChar done
+passthrough = manyTill anySingle done
   where done = eof <|> lookAhead (symbol "include" *> pure ())
 
 include :: PreParser String
@@ -90,14 +78,6 @@
   r <- lift $ tryJust (guard . isDoesNotExistError) (readFile file)
   case r of Right src -> pure src
             Left  e   -> customFailure . IncludeFail $ file
-=======
-  -> Either String Program 
-parseOpenQASM file input =
-  let parsed = runParserT mainprogram file input
-  in  case runState parsed Map.empty of
-        (Left  err,  _) -> Left $ errorBundlePretty err
-        (Right prog, _) -> Right  prog
->>>>>>> e3b73d31
 
 --------- Lexing --------------------------------------
 
@@ -127,10 +107,10 @@
 double =  try (lexeme L.float) 
       <|> fromIntegral <$> natural
 
-<<<<<<< HEAD
 parens :: LexerT m a -> LexerT m a
-=======
-identifier :: Parser String
+parens = between (symbol "(") (symbol ")")
+
+identifier :: LexerT m String
 identifier = lexeme . try $ 
   (:) <$> letterChar <*> many alphaNumChar
 
@@ -147,10 +127,6 @@
   case a of
     Just _  -> pure i
     Nothing -> fail $ "Undeclared identifier: " ++ i
-
-parens :: Parser a -> Parser a
->>>>>>> e3b73d31
-parens = between (symbol "(") (symbol ")")
 
 brackets :: LexerT m a -> LexerT m a
 brackets = between (symbol "[") (symbol "]")
@@ -201,19 +177,6 @@
 
 gateDecl :: Parser Stmt
 gateDecl = do
-<<<<<<< HEAD
-  symbol "gate"
-  ident  <- newIdent
-  params <- option [] $ parens (list newIdent)
-  args   <- nonempty newIdent
-  insertId ident $ IdGate
-  traverse (flip insertId (IdQReg 1)) args   -- temporarily declare these ids
-  traverse (flip insertId  IdExpr   ) params -- in global scope to check for
-  body   <- symbol "{" *> many (uop <* semi) -- conflicts or undeclared ids.
-  traverse deleteId args                     -- This unfortunately prevents
-  traverse deleteId params                   -- name shadowing. There's 
-  pure $ GateDecl ident params args body     -- probably a better way.
-=======
   ident  <- symbol "gate" *> newIdent
   gtable <- lift get
   params <- option [] $ parens (list shadowIdent)
@@ -227,7 +190,6 @@
       sp <- getSourcePos
       lift . modify $ Map.insert i sp
       pure i
->>>>>>> e3b73d31
 
 qop :: Parser QuantumOp
 qop = measure <|> reset <|>unitary
@@ -308,17 +270,6 @@
     , InfixL (Binary Sub  <$ symbol "-"   ) ]
   ]
 
-newIdent :: Parser String
-newIdent = lexeme . try $ (:) <$> letterChar <*> many alphaNumChar
-
-knownIdent :: Parser String
-knownIdent = do
-  id <- newIdent
-  a  <- lookupId id
-  case a of
-    Just _  -> pure id
-    Nothing -> fail $ "Undeclared identifier: " ++ id
-
 ---------- Utilities -----------
 
 lookupId :: Id -> Parser (Maybe SourcePos)
